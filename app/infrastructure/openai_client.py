"""Cliente sencillo para probar la conexión con la API de OpenAI."""

from __future__ import annotations

import json
import os
from typing import Any

from openai import OpenAI, OpenAIError


class OpenAIConfigurationError(RuntimeError):
    """Error lanzado cuando faltan datos básicos de configuración."""


class OpenAIServiceError(RuntimeError):
    """Error lanzado cuando la API de OpenAI no responde como se espera."""


class StructuredChatService:
    """Servicio muy simple para verificar la conexión con OpenAI."""

    def __init__(self) -> None:
        settings = get_settings()

        api_key = (settings.openai_api_key or "").strip()
        if not api_key:
            raise OpenAIConfigurationError(
                "OPENAI_API_KEY no está definido en las variables de entorno.",
            )

        base_url = (settings.openai_base_url or "").strip()
        model = (settings.openai_model or "gpt-4.1-mini").strip() or "gpt-4.1-mini"

        client_kwargs: dict[str, Any] = {"api_key": api_key}
        if base_url:
            client_kwargs["base_url"] = base_url

        self._client = OpenAI(**client_kwargs)
        self._model = model

    def generate_structured_response(self, user_message: str) -> dict[str, Any]:
        """Envía un mensaje de prueba y devuelve el JSON generado por el modelo."""

        instruction = (
            "Responde ÚNICAMENTE con JSON válido usando esta estructura exacta: "
            "{\n"
<<<<<<< HEAD
            '  "Nombre columna": string,\n'
            '  "Tipo de dato": string,\n'
            '  "Campo obligatorio": booleano,\n'
            '  "regla generales": [\n'
            '    {\n'
            '      "valor mínimo": número o null,\n'
            '      "valor máximo": número o null\n'
            '    }\n'
            '  ]\n'
=======
            '  "summary": string en español,\n'
            '  "user_needs": lista de strings,\n'
            '  "response_guidance": {\n'
            '    "allowed_topics": lista de strings,\n'
            '    "tone": string,\n'
            '    "formatting": string,\n'
            '    "helpful_phrases": lista de strings\n'
            "  },\n"
            '  "suggested_reply": string,\n'
            '  "follow_up_questions": lista de strings\n'
>>>>>>> 3bacfdd4
            "}\n"
            "No agregues texto adicional fuera del JSON."
        )

        prompt = f"{instruction}\n\nUsuario: {user_message}"

        try:
            response = self._client.responses.create(
                model=self._model,
                input=prompt,
            )
        except OpenAIError as exc:
            raise OpenAIServiceError("No se pudo realizar la solicitud a OpenAI.") from exc

        text = getattr(response, "output_text", None)
        if not text:
            try:
                text = response.output[0].content[0].text
            except (AttributeError, IndexError, TypeError) as exc:
                raise OpenAIServiceError(
                    "La respuesta de OpenAI no contiene texto utilizable.",
                ) from exc

        try:
<<<<<<< HEAD
            payload = json.loads(text)
        except json.JSONDecodeError as exc:
            raise OpenAIServiceError("La respuesta de OpenAI no es un JSON válido.") from exc

        required_keys = {
            "Nombre columna": str,
            "Tipo de dato": str,
            "Campo obligatorio": bool,
            "regla generales": list,
        }

        for key, expected_type in required_keys.items():
            if key not in payload:
                raise OpenAIServiceError(
                    f"La respuesta de OpenAI no incluye el campo obligatorio '{key}'."
                )
            if not isinstance(payload[key], expected_type):
                raise OpenAIServiceError(
                    "La respuesta de OpenAI no coincide con el tipo esperado para "
                    f"'{key}'."
                )

        reglas = payload["regla generales"]
        if not reglas:
            raise OpenAIServiceError(
                "La respuesta de OpenAI debe incluir al menos una regla general."
            )

        for regla in reglas:
            if not isinstance(regla, dict):
                raise OpenAIServiceError(
                    "Cada elemento de 'regla generales' debe ser un objeto JSON."
                )
            for bound_key in ("valor mínimo", "valor máximo"):
                if bound_key not in regla:
                    raise OpenAIServiceError(
                        "Las reglas generales deben incluir 'valor mínimo' y 'valor máximo'."
                    )

        return payload
=======
            return json.loads(text)
        except json.JSONDecodeError as exc:
            raise OpenAIServiceError("La respuesta de OpenAI no es un JSON válido.") from exc
>>>>>>> 3bacfdd4
<|MERGE_RESOLUTION|>--- conflicted
+++ resolved
@@ -45,7 +45,6 @@
         instruction = (
             "Responde ÚNICAMENTE con JSON válido usando esta estructura exacta: "
             "{\n"
-<<<<<<< HEAD
             '  "Nombre columna": string,\n'
             '  "Tipo de dato": string,\n'
             '  "Campo obligatorio": booleano,\n'
@@ -55,18 +54,6 @@
             '      "valor máximo": número o null\n'
             '    }\n'
             '  ]\n'
-=======
-            '  "summary": string en español,\n'
-            '  "user_needs": lista de strings,\n'
-            '  "response_guidance": {\n'
-            '    "allowed_topics": lista de strings,\n'
-            '    "tone": string,\n'
-            '    "formatting": string,\n'
-            '    "helpful_phrases": lista de strings\n'
-            "  },\n"
-            '  "suggested_reply": string,\n'
-            '  "follow_up_questions": lista de strings\n'
->>>>>>> 3bacfdd4
             "}\n"
             "No agregues texto adicional fuera del JSON."
         )
@@ -91,7 +78,6 @@
                 ) from exc
 
         try:
-<<<<<<< HEAD
             payload = json.loads(text)
         except json.JSONDecodeError as exc:
             raise OpenAIServiceError("La respuesta de OpenAI no es un JSON válido.") from exc
@@ -131,9 +117,4 @@
                         "Las reglas generales deben incluir 'valor mínimo' y 'valor máximo'."
                     )
 
-        return payload
-=======
-            return json.loads(text)
-        except json.JSONDecodeError as exc:
-            raise OpenAIServiceError("La respuesta de OpenAI no es un JSON válido.") from exc
->>>>>>> 3bacfdd4
+        return payload