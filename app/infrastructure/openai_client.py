--- conflicted
+++ resolved
@@ -342,11 +342,8 @@
                 add_label(label)
         elif dependent_label:
             add_label(dependent_label)
-<<<<<<< HEAD
         for label in additional_labels:
             add_label(label)
-=======
->>>>>>> 2d2df28b
 
         for nested_value in nested_values:
             _collect_nested_labels(nested_value, add_label)
