"""Pydantic models for the assistant interaction endpoints."""

from __future__ import annotations

from copy import deepcopy
import re
import unicodedata
from enum import Enum
from typing import Any

from pydantic import BaseModel, ConfigDict, Field, model_validator


class AssistantMessageRequest(BaseModel):
    """Payload with the user's free-form message."""

    message: str = Field(..., min_length=1, description="Mensaje que será analizado por el asistente")


class TipoDatoEnum(str, Enum):
    """Enumeración para los tipos de dato soportados en la regla."""

    TEXTO = "Texto"
    NUMERO = "Número"
    DOCUMENTO = "Documento"
    LISTA = "Lista"
    LISTA_COMPLEJA = "Lista compleja"
    TELEFONO = "Telefono"
    CORREO = "Correo"
    FECHA = "Fecha"
    DEPENDENCIA = "Dependencia"
    VALIDACION_CONJUNTA = "Validación conjunta"
    DUPLICADOS = "Duplicados"


DEPENDENCY_TYPE_HEADERS: dict[str, tuple[str, ...]] = {
    "texto": ("Longitud minima", "Longitud maxima"),
    "numero": ("Valor mínimo", "Valor máximo", "Número de decimales"),
    "documento": ("Longitud minima", "Longitud maxima"),
    "lista": ("Lista",),
    "lista compleja": ("Lista compleja",),
    "telefono": ("Longitud minima", "Código de país"),
    "correo": ("Formato", "Longitud máxima"),
    "fecha": ("Formato", "Fecha mínima", "Fecha máxima"),
}


class AssistantMessageResponse(BaseModel):
    """Structured response describing a single validation rule."""

    nombre_de_la_regla: str = Field(
        ..., alias="Nombre de la regla", min_length=1, description="Nombre identificador de la regla"
    )
    tipo_de_dato: TipoDatoEnum = Field(..., alias="Tipo de dato", description="Tipo de dato que valida la regla")
    campo_obligatorio: bool = Field(
        ..., alias="Campo obligatorio", description="Indica si el campo es obligatorio"
    )
    mensaje_de_error: str = Field(
        ..., alias="Mensaje de error", description="Mensaje que se muestra cuando la validación falla"
    )
    descripcion: str = Field(..., alias="Descripción", description="Descripción detallada de la regla")
    ejemplo: Any = Field(..., alias="Ejemplo", description="Ejemplo representativo que cumple la regla")
    header: list[str] = Field(
        ..., alias="Header", min_length=1, description="Campos disponibles dentro de la regla"
    )
    header_rule: list[str] = Field(
        ...,
        alias="Header rule",
        min_length=1,
        description="Encabezados que intervienen en la validación",
    )
    regla: dict[str, Any] = Field(
        ..., alias="Regla", description="Configuración específica de la regla según el tipo de dato"
    )

    model_config = ConfigDict(
        validate_by_name=True,
        populate_by_name=True,
    )

    @model_validator(mode="after")
    def validate_regla(self) -> "AssistantMessageResponse":
        tipo: TipoDatoEnum | None = self.tipo_de_dato
        regla: Any = self.regla

        if not isinstance(self.header, list) or not self.header:
            raise ValueError("El campo 'Header' debe ser una lista con al menos un elemento.")
        for item in self.header:
            if not isinstance(item, str) or not item.strip():
                raise ValueError("Cada elemento dentro de 'Header' debe ser una cadena no vacía.")

        if not isinstance(self.header_rule, list) or not self.header_rule:
            raise ValueError(
                "El campo 'Header rule' debe ser una lista con al menos un elemento."
            )
        for item in self.header_rule:
            if not isinstance(item, str) or not item.strip():
                raise ValueError(
                    "Cada elemento dentro de 'Header rule' debe ser una cadena no vacía."
                )

        if not isinstance(regla, dict):
            raise ValueError("El campo 'Regla' debe ser un objeto JSON.")

        def ensure_keys(expected_keys: set[str], allow_extra: bool = False) -> None:
            keys = set(regla.keys())
            if allow_extra:
                if not expected_keys.issubset(keys):
                    faltantes = expected_keys - keys
                    raise ValueError(
                        "La regla debe incluir las claves: " + ", ".join(sorted(faltantes))
                    )
                return
            if keys != expected_keys:
                raise ValueError(
                    "La regla debe contener exactamente las claves: " + ", ".join(sorted(expected_keys))
                )

        def ensure_int(name: str, minimum: int | None = None) -> None:
            value = regla.get(name)
            if not isinstance(value, int):
                raise ValueError(f"'{name}' debe ser un número entero.")
            if minimum is not None and value < minimum:
                raise ValueError(f"'{name}' debe ser mayor o igual a {minimum}.")

        def ensure_number(value: Any, allow_none: bool = False) -> None:
            if value is None and allow_none:
                return
            if not isinstance(value, (int, float)):
                raise ValueError("Los límites deben ser numéricos o nulos.")

        def ensure_non_empty_str(name: str) -> None:
            value = regla.get(name)
            if not isinstance(value, str) or not value.strip():
                raise ValueError(f"'{name}' debe ser una cadena no vacía.")

        if tipo == TipoDatoEnum.TEXTO:
            ensure_keys({"Longitud minima", "Longitud maxima"})
            ensure_int("Longitud minima", minimum=0)
            ensure_int("Longitud maxima", minimum=0)

        elif tipo == TipoDatoEnum.NUMERO:
            ensure_keys({"Valor mínimo", "Valor máximo", "Número de decimales"})
            ensure_number(regla.get("Valor mínimo"), allow_none=True)
            ensure_number(regla.get("Valor máximo"), allow_none=True)
            ensure_int("Número de decimales", minimum=0)

        elif tipo == TipoDatoEnum.DOCUMENTO:
            ensure_keys({"Longitud minima", "Longitud maxima"})
            ensure_int("Longitud minima", minimum=1)
            ensure_int("Longitud maxima", minimum=1)

        elif tipo == TipoDatoEnum.LISTA:
            if not isinstance(regla, dict):  # pragma: no cover - defensive
                raise ValueError("La regla de tipo 'Lista' debe ser un objeto JSON.")

        elif tipo == TipoDatoEnum.LISTA_COMPLEJA:
            ensure_keys({"Lista compleja"})
            combinaciones = regla.get("Lista compleja")
            if not isinstance(combinaciones, list) or not combinaciones:
                raise ValueError(
                    "'Lista compleja' debe ser una lista con al menos una combinación permitida."
                )
            for combinacion in combinaciones:
                if not isinstance(combinacion, dict) or not combinacion:
                    raise ValueError(
                        "Cada combinación en 'Lista compleja' debe ser un objeto con al menos una clave."
                    )
                for campo, valor in combinacion.items():
                    if not isinstance(campo, str) or not campo.strip():
                        raise ValueError(
                            "Las claves de cada combinación deben ser cadenas no vacías."
                        )
                    if isinstance(valor, str):
                        if not valor.strip():
                            raise ValueError(
                                "Los valores de cada combinación deben ser cadenas o números no vacíos."
                            )
                        continue
                    if not isinstance(valor, (int, float)):
                        raise ValueError(
                            "Los valores de cada combinación deben ser cadenas o números no vacíos."
                        )
                    if isinstance(valor, float) and valor != valor:
                        raise ValueError(
                            "Los valores de cada combinación no pueden ser NaN."
                        )

        elif tipo == TipoDatoEnum.TELEFONO:
            ensure_keys({"Longitud minima", "Código de país"})
            ensure_int("Longitud minima", minimum=1)
            codigo = regla.get("Código de país")
            if not isinstance(codigo, str) or not re.fullmatch(r"^\+\d{1,3}$", codigo):
                raise ValueError("'Código de país' debe cumplir el patrón +<código numérico> de 1 a 3 dígitos.")

        elif tipo == TipoDatoEnum.CORREO:
            ensure_keys({"Formato", "Longitud máxima"})
            if not isinstance(regla.get("Formato"), str) or not regla["Formato"].strip():
                raise ValueError("'Formato' debe ser una cadena no vacía.")
            ensure_int("Longitud máxima", minimum=1)

        elif tipo == TipoDatoEnum.FECHA:
            ensure_keys({"Formato", "Fecha mínima", "Fecha máxima"})
            ensure_non_empty_str("Formato")
            ensure_non_empty_str("Fecha mínima")
            ensure_non_empty_str("Fecha máxima")
            formato = regla.get("Formato")
            formatos_validos = {"yyyy-MM-dd", "dd/MM/yyyy", "MM-dd-yyyy"}
            if formato not in formatos_validos:
                raise ValueError(
                    "El formato de fecha debe ser uno de: " + ", ".join(sorted(formatos_validos))
                )

        elif tipo == TipoDatoEnum.DEPENDENCIA:
            ensure_keys({"reglas especifica"})
            reglas_especifica = regla.get("reglas especifica")
            if not isinstance(reglas_especifica, list) or not reglas_especifica:
                raise ValueError("'reglas especifica' debe ser una lista con al menos un elemento.")

            allowed_types = set(DEPENDENCY_TYPE_HEADERS.keys())
            header_lookup = {_normalize_label(label): label for label in self.header}

            def ensure_dependency_list(label: str, values: list[Any]) -> None:
                if not values:
                    raise ValueError(
                        f"'{label}' debe ser una lista con al menos un elemento para la dependencia."
                    )

                def validate_leaf(value: Any) -> None:
                    if isinstance(value, str):
                        if not value.strip():
                            raise ValueError(
                                f"Cada valor dentro de '{label}' debe ser una cadena no vacía."
                            )
                        return
                    if isinstance(value, bool):
                        return
                    if isinstance(value, (int, float)):
                        if isinstance(value, float) and value != value:
                            raise ValueError(
                                f"Los valores numéricos dentro de '{label}' no pueden ser NaN."
                            )
                        return
                    raise ValueError(
                        f"Cada elemento dentro de '{label}' debe ser una cadena, número o booleano."
                    )

                for index, item in enumerate(values):
                    if isinstance(item, list):
                        if not item:
                            raise ValueError(
                                f"Los subarreglos en '{label}' deben contener al menos un elemento."
                            )
                        for nested in item:
                            validate_leaf(nested)
                        continue

                    validate_leaf(item)

            def remap_dependency_config(
                config: dict[str, Any], expected: tuple[str, ...], type_label: str
            ) -> dict[str, Any]:
                """Normaliza las claves de la configuración específica de dependencias."""

                normalized_expected = {_normalize_label(label): label for label in expected}
                remapped: dict[str, Any] = {}

                for raw_key, value in config.items():
                    if not isinstance(raw_key, str) or not raw_key.strip():
                        raise ValueError(
                            "Las claves dentro de la configuración dependiente deben ser cadenas no vacías."
                        )

                    normalized_key = _normalize_label(raw_key)
                    canonical_key = normalized_expected.get(normalized_key)
                    if canonical_key is None:
                        raise ValueError(
                            "La configuración para '"
                            + type_label
                            + "' solo puede incluir las claves: "
                            + ", ".join(sorted(expected))
                        )

                    if canonical_key in remapped:
                        raise ValueError(
                            "La configuración para '"
                            + type_label
                            + "' no puede repetir la clave '"
                            + canonical_key
                            + "'."
                        )

                    remapped[canonical_key] = value

                missing = [label for label in expected if label not in remapped]
                if missing:
                    raise ValueError(
                        "La configuración para '"
                        + type_label
                        + "' debe contener exactamente las claves: "
                        + ", ".join(sorted(expected))
                    )

                return remapped

            def ensure_config_list_values(
                values: Any, *, type_label: str, value_label: str
            ) -> None:
                if not isinstance(values, list) or not values:
                    raise ValueError(
                        value_label
                        + " en la configuración de '"
                        + type_label
                        + "' debe ser una lista con al menos un elemento."
                    )
                for elemento in values:
                    if not isinstance(elemento, str) or not elemento.strip():
                        raise ValueError(
                            "Cada valor dentro de "
                            + value_label
                            + " debe ser una cadena no vacía."
                        )

            def ensure_config_int_value(
                config: dict[str, Any], key: str, *, minimum: int | None, type_label: str
            ) -> None:
                value = config.get(key)
                if not isinstance(value, int):
                    raise ValueError(
                        f"'{key}' en la configuración de '{type_label}' debe ser un número entero."
                    )
                if minimum is not None and value < minimum:
                    raise ValueError(
                        f"'{key}' en la configuración de '{type_label}' debe ser mayor o igual a {minimum}."
                    )

            def ensure_config_numeric(
                value: Any, key: str, type_label: str, *, allow_none: bool = False
            ) -> None:
                if value is None and allow_none:
                    return
                if not isinstance(value, (int, float)):
                    raise ValueError(
                        f"'{key}' en la configuración de '{type_label}' debe ser numérico."
                    )

            dependent_label_reference: str | None = None
            normalized_dependent_reference: str | None = None
            expected_headers: set[str] = set()

            for entrada in reglas_especifica:
                if not isinstance(entrada, dict) or len(entrada) < 2:
                    raise ValueError(
                        "Cada elemento de 'reglas especifica' debe ser un objeto con al menos dos claves."
                    )

                dependent_labels: list[str] = []
                type_label_seen: str | None = None
                has_supported_config = False

                for clave, contenido in entrada.items():
                    if not isinstance(clave, str) or not clave.strip():
                        raise ValueError(
                            "Cada clave dentro de 'reglas especifica' debe ser una cadena no vacía."
                        )
                    normalized_clave = _normalize_label(clave)

                    if isinstance(contenido, dict) and normalized_clave in allowed_types:
                        if type_label_seen is not None:
                            raise ValueError(
                                "Cada elemento de 'reglas especifica' debe definir un único tipo de dato."
                            )
                        type_label_seen = normalized_clave
                        has_supported_config = True
                        if normalized_clave == "texto":
                            contenido = remap_dependency_config(
                                contenido, ("Longitud minima", "Longitud maxima"), clave
                            )
                            entrada[clave] = contenido
                            ensure_config_int_value(
                                contenido, "Longitud minima", minimum=0, type_label=clave
                            )
                            ensure_config_int_value(
                                contenido, "Longitud maxima", minimum=0, type_label=clave
                            )
                        elif normalized_clave == "numero":
                            contenido = remap_dependency_config(
                                contenido,
                                ("Valor mínimo", "Valor máximo", "Número de decimales"),
                                clave,
                            )
                            entrada[clave] = contenido
                            ensure_config_numeric(
                                contenido.get("Valor mínimo"), "Valor mínimo", clave, allow_none=True
                            )
                            ensure_config_numeric(
                                contenido.get("Valor máximo"), "Valor máximo", clave, allow_none=True
                            )
                            ensure_config_int_value(
                                contenido, "Número de decimales", minimum=0, type_label=clave
                            )
                        elif normalized_clave == "documento":
                            contenido = remap_dependency_config(
                                contenido, ("Longitud minima", "Longitud maxima"), clave
                            )
                            entrada[clave] = contenido
                            ensure_config_int_value(
                                contenido, "Longitud minima", minimum=1, type_label=clave
                            )
                            ensure_config_int_value(
                                contenido, "Longitud maxima", minimum=1, type_label=clave
                            )
                        elif normalized_clave == "lista":
                            if not isinstance(contenido, dict):
                                raise ValueError(
                                    f"La configuración asociada a '{clave}' debe ser un objeto."
<<<<<<< HEAD
                                )

                            normalized_nested_keys = {
                                _normalize_label(nested_key): nested_key
                                for nested_key in contenido.keys()
                                if isinstance(nested_key, str)
                            }
                            canonical_list_key = normalized_nested_keys.get("lista")

                            if canonical_list_key is not None:
                                contenido = remap_dependency_config(
                                    contenido, ("Lista",), clave
                                )
                                entrada[clave] = contenido
                                valores = contenido.get("Lista")
                                ensure_config_list_values(
                                    valores, type_label=clave, value_label="'Lista'"
                                )
=======
                                )

                            normalized_nested_keys = {
                                _normalize_label(nested_key): nested_key
                                for nested_key in contenido.keys()
                                if isinstance(nested_key, str)
                            }
                            canonical_list_key = normalized_nested_keys.get("lista")

                            if canonical_list_key is not None:
                                contenido = remap_dependency_config(
                                    contenido, ("Lista",), clave
                                )
                                entrada[clave] = contenido
                                valores = contenido.get("Lista")
                                ensure_config_list_values(
                                    valores, type_label=clave, value_label="'Lista'"
                                )
>>>>>>> 166e934e
                            else:
                                if len(contenido) != 1:
                                    raise ValueError(
                                        "La configuración para '"
                                        + clave
                                        + "' debe definir exactamente un encabezado dependiente."
                                    )

                                nested_key, valores = next(iter(contenido.items()))
                                if not isinstance(nested_key, str) or not nested_key.strip():
                                    raise ValueError(
                                        "El encabezado definido dentro de '"
                                        + clave
                                        + "' debe ser una cadena no vacía."
                                    )
                                sanitized_label = nested_key.strip()
                                if sanitized_label != nested_key:
                                    contenido = {sanitized_label: valores}
                                    entrada[clave] = contenido
                                ensure_config_list_values(
                                    valores,
                                    type_label=clave,
                                    value_label="'" + sanitized_label + "'",
                                )
                        elif normalized_clave == "lista compleja":
                            contenido = remap_dependency_config(
                                contenido, ("Lista compleja",), clave
                            )
                            entrada[clave] = contenido
                            combinaciones = contenido.get("Lista compleja")
                            if not isinstance(combinaciones, list) or not combinaciones:
                                raise ValueError(
                                    "'Lista compleja' debe ser una lista con al menos una combinación permitida."
                                )
                            for combinacion in combinaciones:
                                if not isinstance(combinacion, dict) or not combinacion:
                                    raise ValueError(
                                        "Cada combinación en 'Lista compleja' debe ser un objeto con al menos una clave."
                                    )
                                for campo, valor in combinacion.items():
                                    if not isinstance(campo, str) or not campo.strip():
                                        raise ValueError(
                                            "Las claves de cada combinación deben ser cadenas no vacías."
                                        )
                                    if isinstance(valor, str):
                                        if not valor.strip():
                                            raise ValueError(
                                                "Los valores de cada combinación deben ser cadenas o números no vacíos."
                                            )
                                        continue
                                    if not isinstance(valor, (int, float)):
                                        raise ValueError(
                                            "Los valores de cada combinación deben ser cadenas o números no vacíos."
                                        )
                                    if isinstance(valor, float) and valor != valor:
                                        raise ValueError(
                                            "Los valores de cada combinación no pueden ser NaN."
                                        )
                        elif normalized_clave == "telefono":
                            contenido = remap_dependency_config(
                                contenido, ("Longitud minima", "Código de país"), clave
                            )
                            entrada[clave] = contenido
                            ensure_config_int_value(
                                contenido, "Longitud minima", minimum=1, type_label=clave
                            )
                            codigo = contenido.get("Código de país")
                            if not isinstance(codigo, str) or not re.fullmatch(r"^\+\d{1,3}$", codigo):
                                raise ValueError(
                                    "'Código de país' debe cumplir el patrón +<código numérico> de 1 a 3 dígitos."
                                )
                        elif normalized_clave == "correo":
                            contenido = remap_dependency_config(
                                contenido, ("Formato", "Longitud máxima"), clave
                            )
                            entrada[clave] = contenido
                            formato = contenido.get("Formato")
                            if not isinstance(formato, str) or not formato.strip():
                                raise ValueError("'Formato' debe ser una cadena no vacía.")
                            ensure_config_int_value(
                                contenido, "Longitud máxima", minimum=1, type_label=clave
                            )
                        elif normalized_clave == "fecha":
                            contenido = remap_dependency_config(
                                contenido, ("Formato", "Fecha mínima", "Fecha máxima"), clave
                            )
                            entrada[clave] = contenido
                            formato = contenido.get("Formato")
                            formatos_validos = {"yyyy-MM-dd", "dd/MM/yyyy", "MM-dd-yyyy"}
                            if formato not in formatos_validos:
                                raise ValueError(
                                    "El formato de fecha debe ser uno de: "
                                    + ", ".join(sorted(formatos_validos))
                                )
                            for etiqueta in ("Fecha mínima", "Fecha máxima"):
                                valor = contenido.get(etiqueta)
                                if not isinstance(valor, str) or not valor.strip():
                                    raise ValueError(
                                        f"'{etiqueta}' en la configuración de '{clave}' debe ser una cadena no vacía."
                                    )

                        for dependency_header in DEPENDENCY_TYPE_HEADERS[normalized_clave]:
                            canonical_header = header_lookup.get(
                                _normalize_label(dependency_header)
                            )
                            if canonical_header is not None:
                                expected_headers.add(canonical_header)
                        continue

                    if normalized_clave in allowed_types:
                        raise ValueError(
                            "La configuración asociada a '"
                            + clave
                            + "' debe ser un objeto."
                        )

                    if isinstance(contenido, list):
                        ensure_dependency_list(clave, contenido)
                        canonical_header = header_lookup.get(normalized_clave, clave)
                        expected_headers.add(canonical_header)
                        has_supported_config = True
                        continue

                    if isinstance(contenido, dict):
                        raise ValueError(
                            "El valor asociado al campo dependiente no puede ser un objeto."
                        )
                    dependent_labels.append(clave)

                if not has_supported_config:
                    raise ValueError(
                        "Cada regla dependiente debe definir al menos una configuración soportada o una lista de valores permitidos."
                    )

                if not dependent_labels:
                    raise ValueError(
                        "Cada regla dependiente debe indicar el encabezado dependiente y su valor."
                    )

                if len(dependent_labels) > 1:
                    raise ValueError(
                        "Cada regla dependiente debe especificar un único campo dependiente."
                    )

                dependent_label = dependent_labels[0]
                normalized_dependent = _normalize_label(dependent_label)

                if dependent_label_reference is None:
                    dependent_label_reference = dependent_label
                    normalized_dependent_reference = normalized_dependent
                elif normalized_dependent_reference != normalized_dependent:
                    raise ValueError(
                        "Todas las reglas dependientes deben usar el mismo encabezado dependiente."
                    )

            if dependent_label_reference is None:
                raise ValueError(
                    "No se pudo identificar el campo dependiente dentro de 'reglas especifica'."
                )

            expected_headers.add(dependent_label_reference)
            remapped_specifics: list[Any] = []
            normalized_dependent_label = _normalize_label(dependent_label_reference)

            for entrada in reglas_especifica:
                if not isinstance(entrada, dict):
                    remapped_specifics.append(entrada)
                    continue

                transformed_entry = dict(entrada)
                for key, value in entrada.items():
                    if not isinstance(key, str):
                        continue

                    normalized_key = _normalize_label(key)
                    if normalized_key != "lista" or not isinstance(value, dict):
                        continue

                    normalized_nested_keys = {
                        _normalize_label(nested_key): nested_key
                        for nested_key in value.keys()
                        if isinstance(nested_key, str)
                    }
                    if normalized_dependent_label in normalized_nested_keys:
                        break

                    canonical_list_key = normalized_nested_keys.get("lista")
                    allowed_values = (
                        value.get(canonical_list_key)
                        if canonical_list_key is not None
                        else value.get("Lista")
                    )
                    if not isinstance(allowed_values, list):
                        continue

                    transformed_entry[key] = {
                        dependent_label_reference: [deepcopy(item) for item in allowed_values]
                    }
                    break

                remapped_specifics.append(transformed_entry)

            self.regla = dict(self.regla)
            self.regla["reglas especifica"] = remapped_specifics
            normalized_header_values = {_normalize_label(item) for item in self.header}
            missing_headers = [
                label
                for label in expected_headers
                if _normalize_label(label) not in normalized_header_values
            ]
            if missing_headers:
                raise ValueError(
                    "El header debe incluir los siguientes campos para la regla dependiente: "
                    + ", ".join(sorted(missing_headers))
                )

        elif tipo == TipoDatoEnum.DUPLICADOS:
            candidate_keys = ("Campos", "Columnas", "Fields", "fields")
            extracted_fields: list[str] = []

            for key in candidate_keys:
                raw_fields = regla.get(key)
                if raw_fields is None:
                    continue
                if not isinstance(raw_fields, list) or not raw_fields:
                    raise ValueError(
                        f"'{key}' debe ser una lista con al menos un elemento."
                    )

                normalized_fields: list[str] = []
                for field in raw_fields:
                    if not isinstance(field, str) or not field.strip():
                        raise ValueError(
                            "Cada elemento definido en la lista de campos debe ser una cadena no vacía."
                        )
                    normalized_fields.append(field.strip())

                if normalized_fields:
                    extracted_fields.extend(normalized_fields)
                    break

            if not extracted_fields:
                raise ValueError(
                    "La configuración para la regla de duplicados debe incluir al menos un listado de campos."
                )

            allowed_booleans = (
                "Ignorar vacios",
                "Ignorar vacíos",
                "Ignorar vacias",
                "Ignorar vacías",
                "Ignore empty",
                "Ignore empties",
            )
            for flag in allowed_booleans:
                value = regla.get(flag)
                if value is None:
                    continue
                if not isinstance(value, bool):
                    raise ValueError(f"'{flag}' debe ser un valor booleano.")

        elif tipo == TipoDatoEnum.VALIDACION_CONJUNTA:
            ensure_keys({"Nombre de campos"})
            nombres = regla.get("Nombre de campos")
            if not isinstance(nombres, list) or not nombres:
                raise ValueError("'Nombre de campos' debe ser una lista con al menos un elemento.")
            for nombre in nombres:
                if not isinstance(nombre, str) or not nombre.strip():
                    raise ValueError("Cada nombre de campo debe ser una cadena no vacía.")

        else:  # pragma: no cover - defensive fallback
            raise ValueError("Tipo de dato no soportado para la validación de la regla.")

        return self


def _normalize_label(label: str) -> str:
    normalized = unicodedata.normalize("NFKD", label)
    return "".join(char for char in normalized if not unicodedata.combining(char)).lower().strip()<|MERGE_RESOLUTION|>--- conflicted
+++ resolved
@@ -414,7 +414,6 @@
                             if not isinstance(contenido, dict):
                                 raise ValueError(
                                     f"La configuración asociada a '{clave}' debe ser un objeto."
-<<<<<<< HEAD
                                 )
 
                             normalized_nested_keys = {
@@ -433,26 +432,6 @@
                                 ensure_config_list_values(
                                     valores, type_label=clave, value_label="'Lista'"
                                 )
-=======
-                                )
-
-                            normalized_nested_keys = {
-                                _normalize_label(nested_key): nested_key
-                                for nested_key in contenido.keys()
-                                if isinstance(nested_key, str)
-                            }
-                            canonical_list_key = normalized_nested_keys.get("lista")
-
-                            if canonical_list_key is not None:
-                                contenido = remap_dependency_config(
-                                    contenido, ("Lista",), clave
-                                )
-                                entrada[clave] = contenido
-                                valores = contenido.get("Lista")
-                                ensure_config_list_values(
-                                    valores, type_label=clave, value_label="'Lista'"
-                                )
->>>>>>> 166e934e
                             else:
                                 if len(contenido) != 1:
                                     raise ValueError(
