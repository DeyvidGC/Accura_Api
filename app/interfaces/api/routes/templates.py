"""Rutas para administrar plantillas, sus columnas y accesos."""

from collections.abc import Mapping
from pathlib import Path
from typing import Any

from fastapi import (
    APIRouter,
    BackgroundTasks,
    Body,
    Depends,
    HTTPException,
    Query,
    Response,
    status,
)
from fastapi.responses import FileResponse
from sqlalchemy.orm import Session

from app.application.use_cases.template_columns import (
    NewTemplateColumnData,
    NewTemplateColumnRuleData,
    TemplateColumnReplacementData,
    create_template_column as create_template_column_uc,
    create_template_columns as create_template_columns_uc,
    delete_template_column as delete_template_column_uc,
    get_template_column as get_template_column_uc,
    list_template_columns as list_template_columns_uc,
    replace_template_columns as replace_template_columns_uc,
)
from app.application.use_cases.templates import (
    bulk_grant_template_access as bulk_grant_template_access_uc,
    bulk_revoke_template_access as bulk_revoke_template_access_uc,
    bulk_update_template_access as bulk_update_template_access_uc,
    create_template as create_template_uc,
    duplicate_template as duplicate_template_uc,
    delete_template as delete_template_uc,
    get_template as get_template_uc,
    get_template_detail as get_template_detail_uc,
    get_template_excel as get_template_excel_uc,
    list_template_access as list_template_access_uc,
    list_templates as list_templates_uc,
    list_user_template_access as list_user_template_access_uc,
    list_user_templates as list_user_templates_uc,
    update_template as update_template_uc,
    update_template_status as update_template_status_uc,
)
from app.domain.entities import Template, TemplateColumn, TemplateUserAccess, User
from app.infrastructure.database import get_db
from app.infrastructure.repositories import TemplateRepository
from app.interfaces.api.dependencies import (
    get_current_active_user,
    require_admin,
)
from app.interfaces.api.schemas import (
    TemplateColumnBulkCreate,
    TemplateColumnBulkUpdate,
    TemplateColumnCreate,
    TemplateColumnRead,
    TemplateColumnRule as TemplateColumnRuleSchema,
    TemplateColumnUpdate,
    TemplateCreate,
    TemplateDuplicate,
    TemplateRead,
    TemplateStatusUpdate,
    TemplateUpdate,
    TemplateUserAccessGrantList,
    TemplateUserAccessRead,
    TemplateUserAccessRevokeList,
    TemplateUserAccessUpdateList,
)

router = APIRouter(prefix="/templates", tags=["templates"])


def _template_to_read_model(template: Template) -> TemplateRead:
    if hasattr(TemplateRead, "model_validate"):
        return TemplateRead.model_validate(template)
    return TemplateRead.from_orm(template)


def _remove_file_safely(path: Path) -> None:
    try:
        path.unlink()
    except FileNotFoundError:  # pragma: no cover - best-effort cleanup
        pass


def _schedule_cleanup(background_tasks: BackgroundTasks, path: Path) -> None:
    background_tasks.add_task(_remove_file_safely, path)


def _column_to_read_model(
    column: TemplateColumn,
    *,
    rule_definitions: Mapping[int, Any] | None = None,
) -> TemplateColumnRead:
    rules_payload: list[dict[str, object]] = []
    for rule in column.rules:
        entry: dict[str, object] = {"id": rule.id}
        if rule.headers:
            entry["header rule"] = list(rule.headers)
        if rule_definitions and rule.id in rule_definitions:
            entry["rule"] = rule_definitions[rule.id]
        rules_payload.append(entry)

    payload = {
        "id": column.id,
        "template_id": column.template_id,
        "name": column.name,
        "data_type": column.data_type,
        "description": column.description,
        "rules": rules_payload,
        "created_at": column.created_at,
        "updated_at": column.updated_at,
        "is_active": column.is_active,
        "deleted": column.deleted,
        "deleted_by": column.deleted_by,
        "deleted_at": column.deleted_at,
    }

    if hasattr(TemplateColumnRead, "model_validate"):
        return TemplateColumnRead.model_validate(payload)
    return TemplateColumnRead(**payload)


def _template_detail_to_read_model(
    template: Template, rule_definitions: Mapping[int, Any]
) -> TemplateRead:
    columns = [
        _column_to_read_model(column, rule_definitions=rule_definitions)
        for column in template.columns
    ]
    columns_payload = [_dump_model(column) for column in columns]

    payload = {
        "id": template.id,
        "user_id": template.user_id,
        "name": template.name,
        "status": template.status,
        "description": template.description,
        "table_name": template.table_name,
        "created_at": template.created_at,
        "updated_at": template.updated_at,
        "is_active": template.is_active,
        "deleted": template.deleted,
        "deleted_by": template.deleted_by,
        "deleted_at": template.deleted_at,
        "columns": columns_payload,
    }

    if hasattr(TemplateRead, "model_validate"):
        return TemplateRead.model_validate(payload)
    return TemplateRead(**payload)


def _map_rule_payload(
    rules: list[TemplateColumnRuleSchema] | None,
) -> list[NewTemplateColumnRuleData] | None:
    if not rules:
        return None

    mapped: list[NewTemplateColumnRuleData] = []
    for rule in rules:
        mapped.append(
            NewTemplateColumnRuleData(
                id=rule.id,
                header_rule=rule.header_rule,
            )
        )
    return mapped


def _access_to_read_model(access: TemplateUserAccess) -> TemplateUserAccessRead:
    """Convert a ``TemplateUserAccess`` entity into the API read model."""

    if hasattr(TemplateUserAccessRead, "model_validate"):
        if isinstance(access, dict):  # pragma: no cover - compatibility path
            return TemplateUserAccessRead.model_validate(access)
        return TemplateUserAccessRead.model_validate(access, from_attributes=True)
    if isinstance(access, dict):  # pragma: no cover - compatibility for pydantic v1
        return TemplateUserAccessRead(**access)
    return TemplateUserAccessRead.from_orm(access)  # pragma: no cover


def _dump_model(model: object) -> dict:
    if hasattr(model, "model_dump"):
        return model.model_dump()
    if hasattr(model, "dict"):
        return model.dict()
    raise TypeError("Unsupported model type for serialization")


@router.post("/", response_model=TemplateRead, status_code=status.HTTP_201_CREATED)
def register_template(
    template_in: TemplateCreate,
    db: Session = Depends(get_db),
    current_user: User = Depends(require_admin),
) -> TemplateRead:
    """Crea una nueva definición de plantilla."""

    try:
        template = create_template_uc(
            db,
            user_id=current_user.id,
            name=template_in.name,
            table_name=template_in.table_name,
            description=template_in.description,
            created_by=current_user.id,
        )
    except ValueError as exc:
        raise HTTPException(status_code=status.HTTP_400_BAD_REQUEST, detail=str(exc)) from exc

    return _template_to_read_model(template)


@router.post(
    "/{template_id}/duplicate",
    response_model=TemplateRead,
    status_code=status.HTTP_201_CREATED,
)
def duplicate_template(
    template_id: int,
    payload: TemplateDuplicate,
    db: Session = Depends(get_db),
    current_user: User = Depends(require_admin),
) -> TemplateRead:
    """Duplica una plantilla existente con nuevos metadatos."""

    try:
        template = duplicate_template_uc(
            db,
            template_id=template_id,
            name=payload.name,
            table_name=payload.table_name,
            description=payload.description,
            created_by=current_user.id,
        )
    except ValueError as exc:
        detail = str(exc)
        status_code = status.HTTP_400_BAD_REQUEST
        if detail == "Plantilla no encontrada":
            status_code = status.HTTP_404_NOT_FOUND
        raise HTTPException(status_code=status_code, detail=detail) from exc

    return _template_to_read_model(template)


@router.get("/", response_model=list[TemplateRead])
def list_templates(
    skip: int = 0,
    limit: int = 100,
    db: Session = Depends(get_db),
    current_user: User = Depends(require_admin),
) -> list[TemplateRead]:
    """Devuelve una lista paginada de plantillas registradas."""

    templates = list_templates_uc(
        db, current_user=current_user, skip=skip, limit=limit
    )
    return [_template_to_read_model(template) for template in templates]


@router.get("/users/{user_id}", response_model=list[TemplateRead])
def list_templates_for_user(
    user_id: int,
    db: Session = Depends(get_db),
    current_user: User = Depends(get_current_active_user),
) -> list[TemplateRead]:
    """Devuelve las plantillas publicadas a las que el usuario tiene acceso."""

    try:
        templates = list_user_templates_uc(
            db, user_id=user_id, current_user=current_user
        )
    except ValueError as exc:
        detail = str(exc)
        if detail == "Usuario no encontrado":
            raise HTTPException(
                status_code=status.HTTP_404_NOT_FOUND, detail=detail
            ) from exc
        if detail == "No autorizado":
            raise HTTPException(
                status_code=status.HTTP_403_FORBIDDEN, detail=detail
            ) from exc
        raise HTTPException(status_code=status.HTTP_400_BAD_REQUEST, detail=detail) from exc

    return [_template_to_read_model(template) for template in templates]


@router.get("/users/{user_id}/access", response_model=list[TemplateUserAccessRead])
def list_template_accesses_for_user(
    user_id: int,
    db: Session = Depends(get_db),
    current_user: User = Depends(get_current_active_user),
) -> list[TemplateUserAccessRead]:
    """Devuelve los accesos a plantillas configurados para el usuario indicado."""

    try:
        accesses = list_user_template_access_uc(
            db, user_id=user_id, current_user=current_user
        )
    except ValueError as exc:
        detail = str(exc)
        if detail == "Usuario no encontrado":
            raise HTTPException(
                status_code=status.HTTP_404_NOT_FOUND, detail=detail
            ) from exc
        if detail == "No autorizado":
            raise HTTPException(
                status_code=status.HTTP_403_FORBIDDEN, detail=detail
            ) from exc
        raise HTTPException(status_code=status.HTTP_400_BAD_REQUEST, detail=detail) from exc

    return [_access_to_read_model(access) for access in accesses]


@router.get("/{template_id}", response_model=TemplateRead)
def read_template(
    template_id: int,
    db: Session = Depends(get_db),
    _: User = Depends(require_admin),
) -> TemplateRead:
    """Obtiene la plantilla identificada por ``template_id``."""

    try:
        template = get_template_uc(db, template_id)
    except ValueError as exc:
        raise HTTPException(status_code=status.HTTP_404_NOT_FOUND, detail=str(exc)) from exc
    return _template_to_read_model(template)


@router.get("/{template_id}/detail", response_model=TemplateRead)
def read_template_detail(
    template_id: int,
    db: Session = Depends(get_db),
    current_user: User = Depends(get_current_active_user),
) -> TemplateRead:
    """Obtiene los detalles completos de la plantilla para el usuario actual."""

    try:
        template = get_template_detail_uc(
            db, template_id=template_id, requesting_user=current_user
        )
    except ValueError as exc:
        detail = str(exc)
        if detail == "Plantilla no encontrada":
            raise HTTPException(status_code=status.HTTP_404_NOT_FOUND, detail=detail) from exc
        if detail == "El usuario no tiene acceso a la plantilla":
            raise HTTPException(status_code=status.HTTP_403_FORBIDDEN, detail=detail) from exc
        raise HTTPException(status_code=status.HTTP_400_BAD_REQUEST, detail=detail) from exc

<<<<<<< HEAD
    repository = TemplateRepository(db)
    rule_definitions = repository.get_rule_payloads(template.id)
    return _template_detail_to_read_model(template, rule_definitions)
=======
    return _template_to_read_model(template)
>>>>>>> d3c098c6


@router.put("/{template_id}", response_model=TemplateRead)
def update_template(
    template_id: int,
    template_in: TemplateUpdate,
    db: Session = Depends(get_db),
    current_user: User = Depends(require_admin),
) -> TemplateRead:
    """Actualiza una plantilla existente."""

    if hasattr(template_in, "model_dump"):
        update_data = template_in.model_dump(exclude_unset=True)
    else:  # pragma: no cover - compatibility path for pydantic v1
        update_data = template_in.dict(exclude_unset=True)

    try:
        template = update_template_uc(
            db,
            template_id=template_id,
            name=update_data.get("name"),
            description=update_data.get("description"),
            status=update_data.get("status"),
            table_name=update_data.get("table_name"),
            is_active=update_data.get("is_active"),
            updated_by=current_user.id,
        )
    except ValueError as exc:
        detail = str(exc)
        status_code = status.HTTP_400_BAD_REQUEST
        if detail in {"Plantilla no encontrada"}:
            status_code = status.HTTP_404_NOT_FOUND
        raise HTTPException(status_code=status_code, detail=detail) from exc

    return _template_to_read_model(template)


@router.patch("/{template_id}/status", response_model=TemplateRead)
def update_template_status(
    template_id: int,
    status_in: TemplateStatusUpdate,
    db: Session = Depends(get_db),
    current_user: User = Depends(require_admin),
) -> TemplateRead:
    """Actualiza únicamente el estado de una plantilla."""

    try:
        template = update_template_status_uc(
            db,
            template_id=template_id,
            status=status_in.status,
            updated_by=current_user.id,
        )
    except ValueError as exc:
        detail = str(exc)
        status_code = status.HTTP_400_BAD_REQUEST
        if detail in {"Plantilla no encontrada"}:
            status_code = status.HTTP_404_NOT_FOUND
        raise HTTPException(status_code=status_code, detail=detail) from exc

    return _template_to_read_model(template)


@router.delete("/{template_id}", status_code=status.HTTP_204_NO_CONTENT)
def delete_template(
    template_id: int,
    db: Session = Depends(get_db),
    current_user: User = Depends(require_admin),
) -> Response:
    """Elimina una plantilla junto con su tabla dinámica."""

    try:
        delete_template_uc(db, template_id, deleted_by=current_user.id)
    except ValueError as exc:
        raise HTTPException(status_code=status.HTTP_404_NOT_FOUND, detail=str(exc)) from exc
    return Response(status_code=status.HTTP_204_NO_CONTENT)


@router.post(
    "/{template_id}/columns",
    response_model=TemplateColumnRead | list[TemplateColumnRead],
    status_code=status.HTTP_201_CREATED,
)
def register_template_column(
    template_id: int,
    column_in: TemplateColumnCreate
    | list[TemplateColumnCreate]
    | TemplateColumnBulkCreate = Body(...),
    db: Session = Depends(get_db),
    current_user: User = Depends(require_admin),
) -> TemplateColumnRead | list[TemplateColumnRead]:
    """Crea una o varias columnas asociadas a la plantilla."""

    try:
        if isinstance(column_in, TemplateColumnCreate):
            column = create_template_column_uc(
                db,
                template_id=template_id,
                name=column_in.name,
                description=column_in.description,
                rules=_map_rule_payload(column_in.rules),
                created_by=current_user.id,
            )
            result = _column_to_read_model(column)
        else:
            if isinstance(column_in, TemplateColumnBulkCreate):
                incoming_columns = column_in.columns
            else:
                incoming_columns = column_in
            payload = [
                NewTemplateColumnData(
                    name=col.name,
                    description=col.description,
                    rules=_map_rule_payload(col.rules),
                )
                for col in incoming_columns
            ]
            columns = create_template_columns_uc(
                db,
                template_id=template_id,
                columns=payload,
                created_by=current_user.id,
            )
            result = [_column_to_read_model(column) for column in columns]
    except ValueError as exc:
        detail = str(exc)
        status_code = status.HTTP_400_BAD_REQUEST
        if detail in {"Plantilla no encontrada", "Columna no encontrada"}:
            status_code = status.HTTP_404_NOT_FOUND
        raise HTTPException(status_code=status_code, detail=detail) from exc

    return result


@router.get("/{template_id}/columns", response_model=list[TemplateColumnRead])
def list_template_columns(
    template_id: int,
    db: Session = Depends(get_db),
    _: User = Depends(require_admin),
) -> list[TemplateColumnRead]:
    """Lista todas las columnas configuradas para la plantilla."""

    try:
        columns = list_template_columns_uc(db, template_id=template_id)
    except ValueError as exc:
        raise HTTPException(status_code=status.HTTP_404_NOT_FOUND, detail=str(exc)) from exc
    return [_column_to_read_model(column) for column in columns]


@router.get(
    "/{template_id}/columns/{column_id}", response_model=TemplateColumnRead
)
def read_template_column(
    template_id: int,
    column_id: int,
    db: Session = Depends(get_db),
    _: User = Depends(require_admin),
) -> TemplateColumnRead:
    """Obtiene la información de una columna específica."""

    try:
        column = get_template_column_uc(db, template_id=template_id, column_id=column_id)
    except ValueError as exc:
        raise HTTPException(status_code=status.HTTP_404_NOT_FOUND, detail=str(exc)) from exc
    return _column_to_read_model(column)


@router.put(
    "/{template_id}/columns",
    response_model=TemplateColumnRead | list[TemplateColumnRead],
)
def update_template_columns(
    template_id: int,
    column_in: TemplateColumnUpdate
    | list[TemplateColumnUpdate]
    | TemplateColumnBulkUpdate = Body(...),
    db: Session = Depends(get_db),
    current_user: User = Depends(require_admin),
) -> TemplateColumnRead | list[TemplateColumnRead]:
    """Reemplaza las columnas existentes por las enviadas en la solicitud."""

    if isinstance(column_in, TemplateColumnUpdate):
        payloads = [column_in]
        single_result = True
    else:
        if isinstance(column_in, TemplateColumnBulkUpdate):
            incoming_columns = column_in.columns
        else:
            incoming_columns = column_in
        payloads = list(incoming_columns)
        single_result = False

    try:
        replacements: list[NewTemplateColumnData] = []
        for payload in payloads:
            name = payload.name
            if name is None:
                raise ValueError("El nombre de la columna es obligatorio")

            replacements.append(
                NewTemplateColumnData(
                    name=name,
                    description=payload.description,
                    rules=_map_rule_payload(payload.rules),
                    is_active=payload.is_active if payload.is_active is not None else True,
                )
            )

        updated_columns = replace_template_columns_uc(
            db,
            template_id=template_id,
            columns=replacements,
            actor_id=current_user.id,
        )
    except ValueError as exc:
        detail = str(exc)
        status_code = status.HTTP_400_BAD_REQUEST
        if detail in {"Plantilla no encontrada"}:
            status_code = status.HTTP_404_NOT_FOUND
        raise HTTPException(status_code=status_code, detail=detail) from exc

    if single_result:
        return _column_to_read_model(updated_columns[0])
    return [_column_to_read_model(column) for column in updated_columns]


@router.delete(
    "/{template_id}/columns/{column_id}", status_code=status.HTTP_204_NO_CONTENT
)
def delete_template_column(
    template_id: int,
    column_id: int,
    db: Session = Depends(get_db),
    current_user: User = Depends(require_admin),
) -> Response:
    """Elimina una columna de la plantilla."""

    try:
        delete_template_column_uc(
            db,
            template_id=template_id,
            column_id=column_id,
            deleted_by=current_user.id,
        )
    except ValueError as exc:
        raise HTTPException(status_code=status.HTTP_404_NOT_FOUND, detail=str(exc)) from exc
    return Response(status_code=status.HTTP_204_NO_CONTENT)


@router.post(
    "/access",
    response_model=list[TemplateUserAccessRead],
    status_code=status.HTTP_201_CREATED,
)
def grant_template_accesses(
    payload: TemplateUserAccessGrantList,
    db: Session = Depends(get_db),
    _: User = Depends(require_admin),
) -> list[TemplateUserAccessRead]:
    """Concede acceso a una o varias plantillas para los usuarios indicados."""

    try:
        accesses = bulk_grant_template_access_uc(
            db,
            grants=[_dump_model(item) for item in payload],
        )
    except ValueError as exc:
        detail = str(exc)
        status_code = status.HTTP_400_BAD_REQUEST
        if detail in {"Plantilla no encontrada", "Usuario no encontrado"}:
            status_code = status.HTTP_404_NOT_FOUND
        raise HTTPException(status_code=status_code, detail=detail) from exc

    return [_access_to_read_model(access) for access in accesses]


@router.get(
    "/access",
    response_model=list[TemplateUserAccessRead],
)
def list_template_access(
    template_id: int = Query(..., ge=1),
    include_inactive: bool = False,
    db: Session = Depends(get_db),
    current_user: User = Depends(require_admin),
) -> list[TemplateUserAccessRead]:
    """Lista los accesos configurados para la plantilla solicitada."""

    try:
        accesses = list_template_access_uc(
            db,
            template_id=template_id,
            include_inactive=include_inactive,
            current_user=current_user,
        )
    except ValueError as exc:
        raise HTTPException(status_code=status.HTTP_404_NOT_FOUND, detail=str(exc)) from exc

    return [_access_to_read_model(access) for access in accesses]


@router.put(
    "/access",
    response_model=list[TemplateUserAccessRead],
)
def update_template_accesses(
    payload: TemplateUserAccessUpdateList,
    db: Session = Depends(get_db),
    _: User = Depends(require_admin),
) -> list[TemplateUserAccessRead]:
    """Actualiza la ventana de acceso configurada para uno o varios accesos."""

    try:
        accesses = bulk_update_template_access_uc(
            db,
            updates=[_dump_model(item) for item in payload],
        )
    except ValueError as exc:
        detail = str(exc)
        status_code = status.HTTP_400_BAD_REQUEST
        if detail in {"Plantilla no encontrada", "Acceso no encontrado"}:
            status_code = status.HTTP_404_NOT_FOUND
        raise HTTPException(status_code=status_code, detail=detail) from exc

    return [_access_to_read_model(access) for access in accesses]


@router.post(
    "/access/revoke",
    response_model=list[TemplateUserAccessRead],
)
def revoke_template_accesses(
    payload: TemplateUserAccessRevokeList,
    db: Session = Depends(get_db),
    current_user: User = Depends(require_admin),
) -> list[TemplateUserAccessRead]:
    """Revoca uno o varios accesos previamente concedidos."""

    try:
        accesses = bulk_revoke_template_access_uc(
            db,
            revocations=[_dump_model(item) for item in payload],
            revoked_by=current_user.id,
        )
    except ValueError as exc:
        detail = str(exc)
        status_code = status.HTTP_400_BAD_REQUEST
        if detail in {"Plantilla no encontrada", "Acceso no encontrado"}:
            status_code = status.HTTP_404_NOT_FOUND
        raise HTTPException(status_code=status_code, detail=detail) from exc

    return [_access_to_read_model(access) for access in accesses]


@router.get("/{template_id}/excel")
def download_template_excel(
    template_id: int,
    background_tasks: BackgroundTasks,
    db: Session = Depends(get_db),
    current_user: User = Depends(get_current_active_user),
):
    """Descarga el archivo de Excel generado para la plantilla."""

    try:
        path, filename = get_template_excel_uc(
            db,
            template_id=template_id,
            requesting_user=current_user,
        )
    except ValueError as exc:
        detail = str(exc)
        status_code = status.HTTP_404_NOT_FOUND
        if detail == "El usuario no tiene acceso a la plantilla":
            status_code = status.HTTP_403_FORBIDDEN
        elif detail not in {
            "Plantilla no encontrada",
            "Archivo de plantilla no encontrado",
        }:
            status_code = status.HTTP_400_BAD_REQUEST
        raise HTTPException(status_code=status_code, detail=detail) from exc

    _schedule_cleanup(background_tasks, path)
    return FileResponse(
        path,
        media_type="application/vnd.openxmlformats-officedocument.spreadsheetml.sheet",
        filename=filename,
        background=background_tasks,
    )<|MERGE_RESOLUTION|>--- conflicted
+++ resolved
@@ -350,13 +350,9 @@
             raise HTTPException(status_code=status.HTTP_403_FORBIDDEN, detail=detail) from exc
         raise HTTPException(status_code=status.HTTP_400_BAD_REQUEST, detail=detail) from exc
 
-<<<<<<< HEAD
     repository = TemplateRepository(db)
     rule_definitions = repository.get_rule_payloads(template.id)
     return _template_detail_to_read_model(template, rule_definitions)
-=======
-    return _template_to_read_model(template)
->>>>>>> d3c098c6
 
 
 @router.put("/{template_id}", response_model=TemplateRead)
